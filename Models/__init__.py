--- conflicted
+++ resolved
@@ -5,12 +5,9 @@
 model_registry = {
     "swinv2_tiny": swinv2_tiny_window8_256,
     "swinv2_base": swinv2_base_window8_256,
-<<<<<<< HEAD
     "vit_small": vit_small,
     "vit_base": vit_base,
     "vit_large": vit_large,
-=======
     "simmim_swinv2_tiny": simmim_swinv2_tiny_window8_256,
     "simmim_swinv2_base": simmim_swinv2_base_window8_256,
->>>>>>> c08b4f0a
 }